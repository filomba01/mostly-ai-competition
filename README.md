--- conflicted
+++ resolved
@@ -51,14 +51,7 @@
     --workspace /data/workspace_sequential \
     --name sequential_submission
 ```
-<<<<<<< HEAD
-
-
-
-In the sequential case, the selected column configuration is saved in the `config/column_types.json` file and loaded automatically if the column names are not the same, those must be updated in the file.
-=======
 In the sequential case, the selected column configuration is saved in the `config/column_types.json` file and loaded automatically. If the column names differ from the training data, they must be updated in the file.
->>>>>>> c9762066
 
 Consider that the input and output directory /data is referred to as the one mounted in the container; if you are running without the container, you need to change the path to the input and output files.
 
